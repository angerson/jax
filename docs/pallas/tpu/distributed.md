--- conflicted
+++ resolved
@@ -1228,11 +1228,7 @@
 inner_block_spec = pl.BlockSpec(
     index_map=lambda i, j: (i, j),
     block_shape=inner_block_size,
-<<<<<<< HEAD
     memory_space=pltpu.TPUMemorySpace.VMEM,
-=======
-    memory_space=pltpu.MemorySpace.ANY,
->>>>>>> 85c9c1d6
 )
 
 
