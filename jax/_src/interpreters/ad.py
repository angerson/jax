# Copyright 2018 The JAX Authors.
#
# Licensed under the Apache License, Version 2.0 (the "License");
# you may not use this file except in compliance with the License.
# You may obtain a copy of the License at
#
#     https://www.apache.org/licenses/LICENSE-2.0
#
# Unless required by applicable law or agreed to in writing, software
# distributed under the License is distributed on an "AS IS" BASIS,
# WITHOUT WARRANTIES OR CONDITIONS OF ANY KIND, either express or implied.
# See the License for the specific language governing permissions and
# limitations under the License.

from __future__ import annotations

from collections.abc import Callable, Sequence
import contextlib
import functools
import itertools as it
from functools import partial
from typing import Any

from jax._src import api_util
from jax._src import config
from jax._src import linear_util as lu
from jax._src.interpreters import partial_eval as pe
from jax._src.tree_util import (tree_flatten, tree_unflatten,
                                register_pytree_node, PyTreeDef)
from jax._src import mesh as mesh_lib
from jax._src import core
from jax._src import source_info_util
from jax._src.ad_util import (
    add_jaxvals, replace_internal_symbolic_zeros,
    replace_rule_output_symbolic_zeros, Zero, zeros_like_aval, SymbolicZero)
from jax._src.ad_util import add_jaxvals_p
from jax._src.api_util import flatten_fun, flatten_fun_nokwargs, debug_info
from jax._src.core import (Trace, Tracer, get_aval, call_p, Primitive, Literal,
                           typeof)
from jax._src.dtypes import dtype, float0
from jax._src.state.types import AbstractRef
from jax._src.util import (unzip2, safe_map, safe_zip, split_list, wrap_name,
                           as_hashable_function, weakref_lru_cache,
                           partition_list, subs_list2, foreach)

Array = Any
Ref = Any
zip = safe_zip
map = safe_map
def identity(x): return x

def _update_annotation(
    f: lu.WrappedFun,
    orig_type: tuple[core.AbstractValue, ...] | None,
    nonzeros: list[bool]
  ) -> lu.WrappedFun:
  if orig_type is None:
    return f
  tan_types = [aval.to_tangent_aval() for nz, aval in zip(nonzeros, orig_type) if nz]
  return lu.annotate(f, (*orig_type, *tan_types))

def jvp(fun: lu.WrappedFun, has_aux=False, instantiate=True,
    transform_stack=True) -> Any:
  if not has_aux:
    return jvpfun(jvp_subtrace(fun), instantiate, transform_stack)
  else:
    fun, aux = jvp_subtrace_aux(fun)
    return jvpfun(fun, instantiate, transform_stack), aux

@lu.transformation2
def jvpfun(f: Callable, instantiate, transform_stack, primals, tangents):
  tag = core.TraceTag()
  tangents = [Zero.from_primal_value(t) if not isinstance(t, Zero)
              and isinstance(typeof(t), core.ShapedArray)
              and dtype(t) == float0 else t for t in tangents]
  ctx = (source_info_util.transform_name_stack('jvp') if transform_stack
         else contextlib.nullcontext())
  with ctx:
    out_primals, out_tangents = f(tag, primals, tangents)
  if type(instantiate) is bool:
    instantiate = [instantiate] * len(out_tangents)
  out_tangents = [instantiate_zeros(t) if inst else t for t, inst
                  in zip(out_tangents, instantiate)]
  return out_primals, out_tangents

@lu.transformation_with_aux2
def linearize_subtrace(_f: Callable, _store: lu.Store, _tag: core.TraceTag,
                       nzs_in: Sequence[bool],
                       debug_info: core.DebugInfo,
                       *primals, **params):
  source_info = source_info_util.current()
  with core.take_current_trace() as parent_trace:
    tangent_trace = pe.DynamicJaxprTrace(debug_info, auto_dce=True)
    tangent_trace.tag = _tag
    linearize_trace = LinearizeTrace(parent_trace, tangent_trace, tag=_tag)
    tracers = [LinearizeTracer(linearize_trace, p,
                               tangent_trace.new_arg(get_aval(p).to_tangent_aval(),
                                                     source_info))
               if nz else p
               for p, nz in zip(primals, nzs_in)]
    with core.set_current_trace(linearize_trace, check_leaks=True):
      ans = _f(*tracers)
      out_primals, out_tangents = unzip2(map(linearize_trace.to_primal_tangent_pair, ans))
      del linearize_trace, ans, tracers
  nzs_out = tuple(type(t) is not Zero for t in out_tangents)
  out_tangents = tuple(t for t, nz in zip(out_tangents, nzs_out) if nz)
  out_tangents = map(partial(tangent_trace.to_jaxpr_tracer, source_info=source_info), out_tangents)  # type: ignore[assignment]
  jaxpr, consts = tangent_trace.to_jaxpr(out_tangents, debug_info.with_unknown_names(), source_info)
  which_env = [(isinstance(c, pe.DynamicJaxprTracer) and
                getattr(c._trace, 'tag', None) is _tag) for c in consts]
  jaxpr = pe.move_envvars(jaxpr, tuple(which_env))
  res, env = partition_list(which_env, consts)
  residual_avals = map(get_aval, res)
  # Which residuals are just forwarded inputs? Check object id.
  id_map = {id(p): i for i, p in enumerate(primals)}
  in_fwd: list[int | None] = [id_map.get(id(r)) for r in res]
  # Which residuals are already primal outputs? Check object id.
  id_map = {id(p): i for i, p in enumerate(out_primals)}
  out_fwd: list[int | None] = [id_map.get(id(r)) for r in res]
  # Prune residuals not to include forwarded primal inputs or outputs.
  res = [p for p, f1, f2 in zip(res, in_fwd, out_fwd) if f1 is None and f2 is None]
  _store.store((residual_avals, nzs_out, jaxpr, env, in_fwd, out_fwd))
  return *res, *out_primals

@lu.transformation2
def jvp_subtrace(f: Callable, tag: core.TraceTag, primals, tangents):
  with core.take_current_trace() as parent_trace:
    trace = JVPTrace(parent_trace, tag)
    in_tracers = [maybe_jvp_tracer(trace, x, t)
                  for x, t in zip(primals, tangents)]
    with core.set_current_trace(trace):
      ans = f(*in_tracers)
    out = unzip2(map(trace.to_primal_tangent_pair, ans))
  return out

@lu.transformation_with_aux2
def jvp_subtrace_aux(f, store, tag, primals, tangents):
  with core.take_current_trace() as parent_trace:
    trace = JVPTrace(parent_trace, tag)
    with core.set_current_trace(trace):
      ans, aux = f(*(map(partial(maybe_jvp_tracer, trace), primals, tangents)))
    out_primals, out_tangents = unzip2(map(trace.to_primal_tangent_pair, ans))
    aux_primals = [x.primal if isinstance(x, JVPTracer) and x._trace.tag is tag
                   else x for x in aux]
  store.store(aux_primals)
  return out_primals, out_tangents

def linearize_jaxpr(
    jaxpr: core.ClosedJaxpr,
    nonzeros: Sequence[bool],
    instantiate: bool | Sequence[bool] = False,
    allow_fwds: bool | Sequence[bool] = True,
) -> tuple[core.ClosedJaxpr, int, Sequence[bool], Sequence[int | None], core.ClosedJaxpr]:
  if type(allow_fwds) is bool:
    allow_fwds = (allow_fwds,) * (len(jaxpr.consts) + len(jaxpr.jaxpr.invars))
  assert len(allow_fwds) == (len(jaxpr.consts) + len(jaxpr.jaxpr.invars))
  if type(instantiate) is bool:
    instantiate = (instantiate,) * len(jaxpr.jaxpr.outvars)
  assert len(instantiate) == len(jaxpr.jaxpr.outvars)
  return _linearize_jaxpr(jaxpr, tuple(nonzeros), tuple(instantiate),
                          tuple(allow_fwds))

@weakref_lru_cache
@source_info_util.reset_name_stack()
def _linearize_jaxpr(
    jaxpr: core.ClosedJaxpr,
    nonzeros: tuple[bool, ...],
    instantiate: tuple[bool, ...],
    allow_fwds: tuple[bool, ...],
) -> tuple[core.ClosedJaxpr, int, Sequence[bool], Sequence[int | None], core.ClosedJaxpr]:
  dbg = jaxpr.jaxpr.debug_info
  config.enable_checks.value and dbg.assert_arg_names(len(nonzeros))
  primal_trace = pe.DynamicJaxprTrace(dbg)
  tangent_trace = pe.DynamicJaxprTrace(dbg, auto_dce=True)
  lin_trace = LinearizeTrace(primal_trace, tangent_trace)
  tangent_trace.tag = lin_trace.tag

  def new_arg(trace, primal_aval, nz, source_info):
    primal = primal_trace.new_arg(primal_aval, source_info)
    tangent_aval = primal_aval.to_tangent_aval()
    tangent = tangent_trace.new_arg(tangent_aval, source_info) if nz else Zero(tangent_aval)
    return LinearizeTracer(trace, primal, tangent)

  source_info = source_info_util.current()
  tracers = [new_arg(lin_trace, a, nz, source_info)
             for (a, nz) in zip(jaxpr.in_aval_qdds, nonzeros)]
  in_primals = [t.primal for t in tracers]

  with core.set_current_trace(lin_trace, check_leaks=True):
    ans = core.eval_jaxpr(jaxpr.jaxpr, jaxpr.consts, *tracers)
    out_primals, out_tangents = unzip2(map(lin_trace.to_primal_tangent_pair, ans))
    out_tangents = [instantiate_zeros(t) if inst else t
                    for t, inst in zip(out_tangents, instantiate)]
    del lin_trace, ans, new_arg, tracers

  # pe._check_no_returned_refs(debug_info, out_tangents)
  nzs_out = [type(t) is not Zero for t in out_tangents]
  out_tangents = [tangent_trace.to_jaxpr_tracer(t, source_info)
                  for (nz, t) in zip(nzs_out, out_tangents) if nz]
  tangent_jaxpr, tangent_consts = tangent_trace.to_jaxpr(
      out_tangents, dbg.with_unknown_names(), source_info)
  tangent_trace.invalidate()
  tangent_jaxpr, tangent_consts = _dce_consts(tangent_jaxpr, tangent_consts)
  tangent_jaxpr = pe.close_jaxpr(pe.convert_constvars_jaxpr(tangent_jaxpr))

  fwd_inputs = (*jaxpr.consts, *in_primals)
  id_map = {id(x):i for i, (x,a) in enumerate(zip(fwd_inputs, allow_fwds)) if a}
  fwds = [id_map.get(id(c)) for c in tangent_consts]
  tangent_consts = [c for c, f in zip(tangent_consts, fwds) if f is None]
  del in_primals

  # pe._check_no_returned_refs(debug_info, out_primals)
  primals_and_residuals = *out_primals, *tangent_consts
  primals_and_residuals = map(partial(primal_trace.to_jaxpr_tracer, source_info=source_info),
                              primals_and_residuals)
  primal_jaxpr, primal_consts = primal_trace.to_jaxpr(
      primals_and_residuals, dbg.with_unknown_names(),
      source_info)
  primal_trace.invalidate()
  primal_jaxpr, primal_consts = _dce_consts(primal_jaxpr, primal_consts)
  primal_jaxpr = core.ClosedJaxpr(primal_jaxpr, primal_consts)

  num_residuals_out = len(tangent_consts)
  return primal_jaxpr, num_residuals_out, nzs_out, fwds, tangent_jaxpr

def _dce_consts(jaxpr, consts):
  jaxpr, used_consts, _ = pe.dce_jaxpr_consts(
      jaxpr, [True] * len(jaxpr.outvars),
      [False] * len(jaxpr.constvars) + [True] * len(jaxpr.invars))
  return jaxpr, [c for c, used in zip(consts, used_consts) if used]

def direct_linearize(traceable: lu.WrappedFun, primals, kwargs, *,
                     has_aux=False, tag=None):
  dbg = traceable.debug_info.with_unknown_names()
  with core.take_current_trace() as parent_trace:
    source_info = source_info_util.current()
    tangent_trace = pe.DynamicJaxprTrace(dbg, auto_dce=True)
    tangents = [tangent_trace.new_arg(get_aval(p).to_tangent_aval(), source_info) for p in primals]
    tangents = [Zero.from_primal_value(t) if not isinstance(t, Zero)
                and isinstance(typeof(t), core.ShapedArray)
                and dtype(t) == float0 else t for t in tangents]
    linearize_trace = LinearizeTrace(parent_trace, tangent_trace, tag=tag)
    tangent_trace.tag = linearize_trace.tag
    tracers = [LinearizeTracer(linearize_trace, p, t) for p, t in zip(primals, tangents)]
    tracers = [t.full_lower() for t in tracers]
    with (core.set_current_trace(linearize_trace),
          source_info_util.transform_name_stack('jvp')):
      if has_aux:
        ans, aux = traceable.call_wrapped(*tracers)
        aux_primals = [x.primal
                       if isinstance(x, LinearizeTracer)
                       and x._trace.tag is linearize_trace.tag
                       else x for x in aux]
      else:
        ans = traceable.call_wrapped(*tracers)
        aux = None
      out_primals, out_tangents = unzip2(map(linearize_trace.to_primal_tangent_pair, ans))
      del linearize_trace, ans, tracers
  out_nzs = [type(t) is not Zero for t in out_tangents]
  out_nz_tangents = [t for t, nz in zip(out_tangents, out_nzs) if nz]
  out_nz_tangents = map(partial(tangent_trace.to_jaxpr_tracer,
                                source_info=source_info), out_nz_tangents)
  jaxpr, consts = tangent_trace.to_jaxpr(out_nz_tangents, dbg, source_info)
  tangent_trace.invalidate()
  config.enable_checks.value and core.check_jaxpr(jaxpr)
  jaxpr, used_consts, _ = pe.dce_jaxpr_consts(
      jaxpr, [True] * len(jaxpr.outvars),
      [False] * len(jaxpr.constvars) + [True] * len(jaxpr.invars))
  consts = [c for c, used in zip(consts, used_consts) if used]
  out_tangents_pvals = [pe.PartialVal.unknown(core.get_aval(t)) if nz else
                        pe.PartialVal.known(zeros_like_aval(t.aval))
                        for t, nz in zip(out_tangents, out_nzs)]
  if has_aux:
    return out_primals, out_tangents_pvals, jaxpr, consts, aux_primals
  else:
    return out_primals, out_tangents_pvals, jaxpr, consts

def linearize(traceable: lu.WrappedFun, *primals, **kwargs):
  has_aux = kwargs.pop('has_aux', False)
  if config.use_direct_linearize.value:
    return direct_linearize(traceable, primals, kwargs, has_aux=has_aux)
  if not has_aux:
    jvpfun = jvp(traceable)
  else:
    jvpfun, aux = jvp(traceable, has_aux=True)

  in_pvals = (tuple(pe.PartialVal.known(p) for p in primals)
              + tuple(pe.PartialVal.unknown(get_aval(p).to_tangent_aval())
                      for p in primals))
  _, in_tree = tree_flatten(((primals, primals), {}))
  jvpfun_flat, out_tree = flatten_fun(jvpfun, in_tree)
  jaxpr, out_pvals, consts = pe.trace_to_jaxpr_nounits(jvpfun_flat, in_pvals)
  out_primals_pvals, out_tangents_pvals = tree_unflatten(out_tree(), out_pvals)
  if any(not out_primal_pval.is_known() for out_primal_pval in out_primals_pvals):
    raise ValueError(
        "Linearization failed to produce known values for all output primals. "
        "This is typically caused by attempting to differentiate a function "
        "using an operation that does not support reverse-mode autodiff.")
  out_primals_consts = [pval.get_known() for pval in out_primals_pvals]
  if not has_aux:
    return out_primals_consts, out_tangents_pvals, jaxpr, consts
  else:
    return out_primals_consts, out_tangents_pvals, jaxpr, consts, aux()


<<<<<<< HEAD
# NOTE: The FIXMEs below are caused by primal/tangent mixups (type
# errors if you will)
def backward_pass(jaxpr: core.Jaxpr, transform_stack,
                  consts, primals_in, cotangents_in):
  if all(type(ct) is Zero for ct in cotangents_in) and not jaxpr.effects:
    return map(lambda v: Zero(v.aval), jaxpr.invars)

  def write_cotangent(prim, v, ct):
    # assert v not in primal_env
    assert ct is not Zero, (prim, v.aval)  # check for an old harmless type error
    if ct is None or type(v) is Literal:
      return
    if type(ct) is Zero:
      # FIXME: This triggers a lot of failures!
      # assert v.aval == ct.aval, (prim, v.aval, ct.aval)
      return
    ct_aval = typeof(ct)
    ct_aval_expected = v.aval.to_cotangent_aval()  # type: ignore
    if not core.typematch(ct_aval, ct_aval_expected, only_shape_shd_check=True):
      raise ValueError(
          f"Input primal JAX type to {prim.name} is {v.aval.str_short()}. Hence"
          f" the expected cotangent type is {ct_aval_expected.str_short()} but"
          f" got {ct_aval.str_short()}")
    ct_env[v] = add_tangents(ct_env[v], ct) if v in ct_env else ct

  def read_cotangent(v):
    return ct_env.pop(v, Zero(v.aval.to_tangent_aval()))

  def read_primal(v):
    if type(v) is Literal:
      return v.val
    else:
      a = v.aval
      return primal_env.get(v, UndefinedPrimal(a))

  def write_primal(v, val):
    if not is_undefined_primal(val):
      primal_env[v] = val

  primal_env: dict[Any, Any] = {}
  foreach(write_primal, jaxpr.constvars, consts)
  foreach(write_primal, jaxpr.invars, primals_in)

  # Start with a forward pass to evaluate any side-effect-free JaxprEqns that
  # only operate on primals. This is required to support primitives with
  # linearization rules that include computations on the residuals.
  lin_eqns = []
  dangling_refs = set()
  for eqn in jaxpr.eqns:
    if eqn.primitive is core.ref_p:
      dangling_refs.add(eqn.outvars[0])
    if eqn.primitive is core.freeze_p:
      dangling_refs.remove(eqn.invars[0])  # type: ignore
    # TODO (dfm): The effects check is probably stricter than necessary.
    # Consider adding an allowlist of effects here.
    if jaxpr.effects or any(
        type(x) is not Literal and x not in primal_env for x in eqn.invars):
      lin_eqns.append(eqn)
      continue
    subfuns, bind_params = eqn.primitive.get_bind_params(eqn.params)
    name_stack = source_info_util.current_name_stack() + eqn.source_info.name_stack
    with source_info_util.user_context(
        eqn.source_info.traceback, name_stack=name_stack), eqn.ctx.manager:
      ans = eqn.primitive.bind(*subfuns, *map(read_primal, eqn.invars), **bind_params)
    if eqn.primitive.multiple_results:
      foreach(write_primal, eqn.outvars, ans)
    else:
      write_primal(eqn.outvars[0], ans)

  for v in dangling_refs:
    write_primal(v, core.new_ref(zeros_like_aval(v.aval.inner_aval)))  # type: ignore

  ct_env: dict[Any, Any] = {}
  ctx = (source_info_util.transform_name_stack('transpose') if transform_stack
         else contextlib.nullcontext())
  with ctx:
    foreach(partial(write_cotangent, 'outvars'), jaxpr.outvars, cotangents_in)
    for eqn in lin_eqns[::-1]:
      if eqn.primitive.ref_primitive:
        if eqn.primitive is core.ref_p:
          val_var, = eqn.invars
          ref_var, = eqn.outvars
          ref = read_primal(ref_var)
          ct_out = core.freeze(ref)
          write_cotangent(eqn.primitive, val_var, ct_out)
        elif eqn.primitive is core.freeze_p:
          val_var, = eqn.outvars
          ref_var, = eqn.invars   # type: ignore
          ct_in = instantiate_zeros(read_cotangent(val_var))
          write_primal(ref_var, core.new_ref(ct_in))
        continue

      invals = map(read_primal, eqn.invars)
      if eqn.primitive.multiple_results:
        cts_in = map(read_cotangent, eqn.outvars)
      else:
        cts_in, = map(read_cotangent, eqn.outvars)
      name_stack = source_info_util.current_name_stack() + eqn.source_info.name_stack
      with source_info_util.user_context(
          eqn.source_info.traceback, name_stack=name_stack), eqn.ctx.manager:
        if eqn.primitive.call_primitive or eqn.primitive.map_primitive:
          cts_in_avals = [v.aval for v in eqn.outvars]
          params = dict(eqn.params)
          call_jaxpr = params.pop('call_jaxpr')
          cts_out = get_primitive_transpose(eqn.primitive)(
              params, call_jaxpr, invals, cts_in, cts_in_avals)
        else:
          try:
            cts_out = get_primitive_transpose(eqn.primitive)(
                cts_in, *invals, **eqn.params)
          except core.ShardingTypeError as e:
            extra_msg = ("This is a potential JAX bug. Please file an issue at"
                         " https://github.com/jax-ml/jax/issues")
            if extra_msg in str(e):
              raise
            raise core.ShardingTypeError(f"{str(e)}\n{extra_msg}") from e
          except (FloatingPointError, ZeroDivisionError) as e:
            msg = "When differentiating the code at the top of the callstack:"
            if msg not in e.args[0]:
              e.args = e.args[0] + f'\n{msg}',
            e.args = e.args[0] + f'\n{source_info_util.summarize(eqn.source_info)}',
            raise e from None
        cts_out = [Zero(v.aval) for v in eqn.invars] if cts_out is Zero else cts_out
        # FIXME: Some invars correspond to primals!
        foreach(partial(write_cotangent, eqn.primitive), eqn.invars, cts_out)

  cotangents_out = map(read_cotangent, jaxpr.invars)
  return cotangents_out

def closed_backward_pass(jaxpr: core.ClosedJaxpr, transform_stack,
                         primals_in, cotangents_in):
  return backward_pass(jaxpr.jaxpr, transform_stack, jaxpr.consts,
                       primals_in, cotangents_in)
=======
>>>>>>> 6ea96b54

class UndefinedPrimal:
  __slots__ = ['aval']
  def __init__(self, aval):
    self.aval = aval
  def __repr__(self):
    return f'UndefinedPrimal({self.aval})'

def is_undefined_primal(x):
  return type(x) is UndefinedPrimal

register_pytree_node(UndefinedPrimal,
                     lambda z: ((), z.aval),
                     lambda aval, _: UndefinedPrimal(aval))

def get_primitive_transpose(p):
  try:
    return primitive_transposes[p]
  except KeyError as err:
    raise NotImplementedError(
        "Transpose rule (for reverse-mode differentiation) for '{}' "
        "not implemented".format(p)) from err


def backward_pass3(
    jaxpr: core.Jaxpr, transform_stack: bool,
    consts: Sequence[Array], primals_in: Sequence[Array | Ref | GradAccum],
    cotangents_in: Sequence[Array]) -> None:
  if all(type(ct) is Zero for ct in cotangents_in) and not jaxpr.effects:
    return

  env: dict = dict(zip((*jaxpr.constvars, *jaxpr.invars),
                       (*consts, *primals_in)))

  def read(x: core.Atom) -> Array | GradAccum:
    return x.val if isinstance(x, Literal) else env[x]

  lin_eqns = []
  for eqn in jaxpr.eqns:
    if eqn.primitive.ref_primitive:
      v, = eqn.outvars
      lin_eqns.append(eqn)
      if eqn.primitive is core.ref_p:
        env[v] = RefAccum(v.aval.inner_aval)  # type: ignore
      elif eqn.primitive is core.freeze_p:
        env[v] = ValAccum(v.aval)
      elif eqn.primitive is core.accum_grad_in_ref_p:
        env[v] = RefAccum(v.aval)
      else:
        assert False
    elif any(isinstance(read(x), GradAccum) for x in eqn.invars):
      for v in eqn.outvars:
        env[v] = ValAccum(v.aval)
      lin_eqns.append(eqn)
    else:
      subfuns, params = eqn.primitive.get_bind_params(eqn.params)
      with eqn.ctx.manager, _name_stack_ctx(eqn.source_info):
        ans = eqn.primitive.bind(*subfuns, *map(read, eqn.invars), **params)
      ans = ans if eqn.primitive.multiple_results else [ans]
      foreach(env.setdefault, eqn.outvars, ans)

  ctx = (source_info_util.transform_name_stack('transpose') if transform_stack  # type: ignore
         else contextlib.nullcontext())
  for acc, ct in zip(map(read, jaxpr.outvars), cotangents_in):
    if isinstance(acc, GradAccum):
      acc.accum(ct)  # jaxpr.outvars can have Literals, env can have inst zeros
  with ctx:
    for eqn in lin_eqns[::-1]:
      with eqn.ctx.manager, _name_stack_ctx(eqn.source_info):
        if eqn.primitive.ref_primitive:
          ct = env.pop(eqn.outvars[0]).freeze()
          acc = read(eqn.invars[0])
          if isinstance(acc, GradAccum):
            acc.accum(ct)
        else:
          cts_in = [env.pop(v).freeze() for v in eqn.outvars]
          if not eqn.primitive.multiple_results:
            cts_in, = cts_in
          if eqn.primitive in fancy_transposes:
            rule = fancy_transposes[eqn.primitive]
            rule(cts_in, *map(read, eqn.invars), **eqn.params)
          else:
            rule = get_primitive_transpose(eqn.primitive)
            primals = map(read, eqn.invars)
            up = lambda x: UndefinedPrimal(x.aval) if isinstance(x, GradAccum) else x
            if eqn.primitive.call_primitive or eqn.primitive.map_primitive:
              # TODO(mattjj,dougalm): remove this path by revising call/map trans
              cts_in_avals = [v.aval for v in eqn.outvars]
              params = dict(eqn.params)
              call_jaxpr = params.pop('call_jaxpr')
              cts_out = rule(params, call_jaxpr, map(up, primals), cts_in, cts_in_avals)
            else:
              cts_out = rule(cts_in, *map(up, primals), **eqn.params)
            for x, ct in zip(primals, cts_out):
              if isinstance(x, GradAccum):
                x.accum(ct)

def _name_stack_ctx(src_info):
  stack = source_info_util.current_name_stack() + src_info.name_stack
  return source_info_util.user_context(src_info.traceback, name_stack=stack)

class GradAccum:
  aval: core.AbstractValue

  def accum(self, x) -> None:
    assert False
  def freeze(self) -> Array | Zero:
    assert False

class RefAccum(GradAccum):
  aval: core.AbstractValue
  ref: AbstractRef | None

  def __init__(self, aval, ref=None):
    self.aval = aval
    self.ref = ref

  def accum(self, x):
    assert x is not Zero
    ct_check(self, x)
    if isinstance(x, Zero) or x is None:
      return
    elif self.ref is None:
      self.ref = core.new_ref(x)
    else:
      self.ref.addupdate(x)

  def freeze(self):
    if self.ref is None:
      return Zero(self.aval)
    else:
      return core.freeze(self.ref)

  def inst(self):
    if self.ref is None:
      self.ref = core.new_ref(zeros_like_aval(self.aval))
    return self

class ValAccum(GradAccum):
  aval: core.AbstractValue
  val: Array | Zero

  def __init__(self, aval, val=None):
    self.aval = aval
    self.val = Zero(aval) if val is None else val

  def accum(self, x):
    ct_check(self, x)
    if x is not None:
      self.val = add_tangents(self.val, x)

  def freeze(self):
    return self.val

def ct_check(primal, ct):
  ct_aval = ct.aval if type(ct) is Zero else typeof(ct)
  ct_aval_expected = primal.aval.to_cotangent_aval()  # type: ignore
  if not core.typematch(ct_aval, ct_aval_expected, only_shape_shd_check=True):
    # TODO(yashkatariya, mattjj): Add primitive name here for
    # better error message?
    raise ValueError(
        f"Input primal JAX type to VJP function is"
        f" {primal.aval.str_short()}. Hence the expected"
        f" cotangent type is {ct_aval_expected.str_short()} but"
        f" got {ct_aval.str_short()}")

class NullAccum(GradAccum):
  def __init__(self): pass
  def accum(self, x): return
  def freeze(self): assert False

fancy_transposes: dict[core.Primitive, Callable] = {}

def project_accums(args):
  result, specs = [], []
  for x in args:
    if isinstance(x, ValAccum):
      specs.append((ValAccum, x.aval))
    elif isinstance(x, RefAccum):
      specs.append((RefAccum, x.aval))
      result.append(x.inst().ref)
    else:
      specs.append((None, typeof(x)))
      result.append(x)
  return result, tuple(specs)

def unproject_accums(specs, result):
  args, result_ = [], iter(result)
  for k, aval in specs:
    if k is ValAccum:
      args.append(ValAccum(aval))
    elif k is RefAccum:
      args.append(RefAccum(aval, next(result_)))
    elif k is None:
      args.append(next(result_))
    else:
      assert False
  assert next(result_, None) is None
  return args

def accum_typeof(x):
  if isinstance(x, GradAccum):
    return x.aval
  else:
    return typeof(x)

# TOOD(mattjj): this is for for backward (get it?) compatibility. Remove, maybe.
def backward_pass(jaxpr, transform_stack: bool, consts, primals_in, cts_in):
  primals_in = [ValAccum(x.aval) if isinstance(x, UndefinedPrimal) else x
                for x in primals_in]
  backward_pass3(jaxpr, transform_stack, consts, primals_in, cts_in)
  return [x.freeze() if isinstance(x, ValAccum) else None
          for x in primals_in]


@lu.transformation_with_aux2
def nonzero_tangent_outputs(f, store, *args, **kwargs):
  results = (_, tangents_out) = f(*args, **kwargs)
  store.store([type(r) is not Zero for r in tangents_out])
  return results


class JVPTrace(Trace):
  def __init__(self, parent_trace, tag):
    super().__init__()
    self.tag = tag
    self.parent_trace = parent_trace
    self.requires_low = False

  def to_primal_tangent_pair(self, val):
    if isinstance(val, JVPTracer) and val._trace.tag is self.tag:
      return (val.primal, val.tangent)
    else:
      tangent_zero = Zero.from_primal_value(val)
      return (val, tangent_zero)

  def process_primitive(self, primitive, tracers, params):
    primals_in, tangents_in = unzip2(map(self.to_primal_tangent_pair, tracers))
    if (all(type(t) is Zero for t in tangents_in) and
        primitive is not core.ref_p and
        not any(isinstance(typeof(x), AbstractRef) for x in primals_in)):
      return primitive.bind_with_trace(self.parent_trace, primals_in, params)
    jvp = primitive_jvps.get(primitive)
    if not jvp:
      msg = f"Differentiation rule for '{primitive}' not implemented"
      raise NotImplementedError(msg)
    with core.set_current_trace(self.parent_trace):
      primal_out, tangent_out = jvp(primals_in, tangents_in, **params)

    if primitive.multiple_results:
      return [maybe_jvp_tracer(self, x, t) for x, t in zip(primal_out, tangent_out)]
    else:
      return maybe_jvp_tracer(self, primal_out, tangent_out)

  def cur_qdd(self, x):
    p, _ = self.to_primal_tangent_pair(x)
    with core.set_current_trace(self.parent_trace):
      return core.cur_qdd(p)

  def process_call(self, call_primitive, f, tracers, params):
    assert call_primitive.multiple_results
    primals, tangents = unzip2(map(self.to_primal_tangent_pair, tracers))
    which_nz = [     type(t) is not Zero           for t in tangents]
    tangents = [t if type(t) is not Zero else None for t in tangents]
    args, in_tree = tree_flatten((primals, tangents))
    f_jvp = jvp_subtrace(f, self.tag)
    f_jvp, which_nz_out = nonzero_tangent_outputs(f_jvp)
    if isinstance(call_primitive, core.MapPrimitive):
      in_axes = params['in_axes']
      tangent_in_axes = [ax for ax, nz in zip(in_axes, which_nz) if nz]
      out_axes_thunk = params['out_axes_thunk']
      # NOTE: This assumes that the output tangents being zero is a
      # deterministic function of which input tangents were zero.
      @as_hashable_function(closure=out_axes_thunk)
      def new_out_axes_thunk():
        out_ax = out_axes_thunk()
        return (*out_ax, *(ax for ax, nz in zip(out_ax, which_nz_out()) if nz))
      params = dict(params, in_axes=(*in_axes, *tangent_in_axes),
                    out_axes_thunk=new_out_axes_thunk)
    f_jvp, out_tree = traceable(f_jvp, in_tree)
    update_params = call_param_updaters.get(call_primitive)
    new_params = update_params(params, which_nz) if update_params else params
    fun_and_args = (_update_annotation(f_jvp.with_unknown_names(), f.in_type, which_nz),) + tuple(args)
    result = call_primitive.bind_with_trace(self.parent_trace, fun_and_args, new_params)
    primal_out, tangent_out = tree_unflatten(out_tree(), result)
    tangent_out = [Zero.from_primal_value(p) if t is None else t
                   for p, t in zip(primal_out, tangent_out)]
    return [maybe_jvp_tracer(self, p, t) for p, t in zip(primal_out, tangent_out)]

  # The only difference between process_map and process_call is that
  # the `in_axes` and `out_axes_thunk` params must be updated;
  # that's handled in process_call.
  process_map = process_call

  def process_custom_jvp_call(self, prim, fun, f_jvp, tracers, *, symbolic_zeros):
    primals_in, tangents_in = unzip2(map(self.to_primal_tangent_pair, tracers))
    if all(type(t) is Zero for t in tangents_in):
      return prim.bind_with_trace(self.parent_trace, (fun, f_jvp, *primals_in),
                                  dict(symbolic_zeros=symbolic_zeros))
    with core.set_current_trace(self.parent_trace):
      if not symbolic_zeros:
        tangents_in = map(instantiate_zeros, tangents_in)
      else:
        tangents_in = map(replace_internal_symbolic_zeros, tangents_in)
      outs = f_jvp.call_wrapped(*(tuple(primals_in) + tuple(tangents_in)))

    primals_out, tangents_out = split_list(outs, [len(outs) // 2])
    tangents_out = map(replace_rule_output_symbolic_zeros, tangents_out)
    return map(partial(maybe_jvp_tracer, self), primals_out, tangents_out)

  def process_custom_vjp_call(self, prim, fun, fwd, bwd, tracers, out_trees,
                              symbolic_zeros):
    primals_in, tangents_in = unzip2(map(self.to_primal_tangent_pair, tracers))
    if all(type(t) is Zero for t in tangents_in):
      return prim.bind_with_trace(self.parent_trace,
                                  (fun, fwd, bwd, *primals_in),
                                  dict(out_trees=out_trees, symbolic_zeros=symbolic_zeros))
    fwd_in = [(p, type(t) is not Zero) for p, t in zip(primals_in, tangents_in)]
    fwd_in = [x for pair in fwd_in for x in pair]   # flatten
    with core.set_current_trace(self.parent_trace):
      res_and_primals_out = fwd.call_wrapped(*fwd_in)

    _, res_tree, input_fwds = out_trees()
    num_res_out = res_tree.num_leaves - sum(f is not None for f in input_fwds)
    res_out, primals_out = split_list(res_and_primals_out, [num_res_out])
    res_out_ = iter(res_out)
    res = [next(res_out_) if f is None else primals_in[f] for f in input_fwds]
    assert next(res_out_, None) is None

    avals_out = [core.get_aval(x).to_tangent_aval() for x in primals_out]
    in_zeros = [type(t) is Zero for t in tangents_in]
    nz_tangents_in = [t for z, t in zip(in_zeros, tangents_in) if not z]
    with core.set_current_trace(self.parent_trace):
      tangents_out = custom_lin_p.bind(
          *res, *nz_tangents_in, num_res=res_tree.num_leaves, bwd=bwd,
          out_avals=avals_out, symbolic_zeros=symbolic_zeros, in_zeros=in_zeros)
    return map(partial(maybe_jvp_tracer, self), primals_out, tangents_out)

  def process_custom_transpose(self, prim, call, tracers, **params):
    ps_in, ts_in = unzip2(map(self.to_primal_tangent_pair, tracers))
    res_ps_in, lin_ps_in = split_list(ps_in, [params['res_tree'].num_leaves])
    res_ts_in, lin_ts_in = split_list(ts_in, [params['res_tree'].num_leaves])

    # TODO(frostig): Handle differentiation with respect to residual
    # operands. Calling `call` twice on all operands invalid, since it
    # isn't linear in the residuals. However, we know that if we
    # write:
    #
    #   jvp_call_res = lambda x: partial(jvp, lambda r: call(r, x))
    #
    # then:
    #
    #   jvp(call, (r, x), (dr, dx)) == jvp_call_res(x)(r, dr) + call(r, dx)
    #
    # In words: a possible strategy is to take the jvp of `call` with
    # respect to residuals, and with linear arguments fixed, then add
    # that to a custom-transpose call to `call` (i.e. what we already
    # do below in the all-linear argument case).

    if any(type(t) is not Zero for t in res_ts_in):
      raise NotImplementedError(
        'JVP of custom transpose with respect to non-symbolic-zero residuals')

    with core.set_current_trace(self.parent_trace):
      ps_out = prim.bind(call, *ps_in, **params)
      lin_ts_in = map(instantiate_zeros, lin_ts_in)
      ts_out = prim.bind(call, *res_ps_in, *lin_ts_in, **params)

    return map(partial(maybe_jvp_tracer, self), ps_out, ts_out)

def maybe_jvp_tracer(trace, primal, tangent):
  if (type(tangent) is Zero or
      isinstance(typeof(tangent), core.ShapedArray)
      and dtype(tangent) == float0):
    return primal
  else:
    return JVPTracer(trace, primal, tangent)

class JVPTracer(Tracer):
  __slots__ = ['primal', 'tangent']

  def __init__(self, trace, primal, tangent):
    if config.enable_checks.value:
      _primal_tangent_shapes_match(primal, tangent)
    self._trace = trace
    self.primal = primal
    self.tangent = tangent

  def _short_repr(self):
    pp = lambda x: x._short_repr() if isinstance(x, Tracer) else str(x)
    primal, tangent = pp(self.primal), pp(self.tangent)
    return f'JVPTracer({primal=!s}, {tangent=!s})'

  @property
  def aval(self):
    return get_aval(self.primal)

  def cur_qdd(self):
    return core.cur_qdd(self.primal)

  def full_lower(self):
    if type(self.tangent) is Zero:
      return core.full_lower(self.primal)
    else:
      return self

  def to_concrete_value(self):
    return core.to_concrete_value(self.primal)

  def get_referent(self):
    return core.get_referent(self.primal)

  def type_state(self):
    return self.primal.type_state()

def _primal_tangent_shapes_match(primal, tangent):
  if type(tangent) is not Zero:
    primal_aval = get_aval(primal).strip_weak_type()
    tangent_aval = get_aval(tangent).strip_weak_type()
    if not isinstance(primal_aval, core.ShapedArray):
      return  # TODO(mattjj,dougalm)
    assert core.definitely_equal_shape(primal_aval.shape, tangent_aval.shape), (
        primal_aval.shape, tangent_aval.shape)
    expected_tangent_dtype = core.primal_dtype_to_tangent_dtype(primal_aval.dtype)
    assert expected_tangent_dtype == tangent_aval.dtype, (
        expected_tangent_dtype, tangent_aval.dtype)
    if (not primal_aval.sharding.mesh.empty and
        not tangent_aval.sharding.mesh.empty and
        (primal_aval.sharding.mesh._any_axis_explicit or
         tangent_aval.sharding.mesh._any_axis_explicit)):
      assert primal_aval.sharding == tangent_aval.sharding, (
          primal_aval.sharding, tangent_aval.sharding)

call_param_updaters: dict[core.Primitive, Callable] = {}
call_linearize_param_updaters: dict[core.Primitive, Callable] = {}
call_transpose_param_updaters: dict[core.Primitive, Callable] = {}

# -------------------- Linearize trace --------------------

class LinearizeTrace(Trace):

  def __init__(self, parent_trace, tangent_trace, tag=None):
    super().__init__()
    self.tag = core.TraceTag() if tag is None else tag
    self.parent_trace = parent_trace
    self.tangent_trace = tangent_trace
    self._name_stack_prefix_len = len(source_info_util.current_name_stack())
    self.requires_low = False

  def _name_stack_suffix(self):
    return source_info_util.current_name_stack()[self._name_stack_prefix_len:]

  def to_primal_tangent_pair(self, val):
    if isinstance(val, LinearizeTracer) and val._trace.tag is self.tag:
      return (val.primal, val.tangent)
    else:
      tangent_zero = Zero.from_primal_value(val)
      return (val, tangent_zero)

  def process_primitive(self, primitive, args, params):
    primals_in, tangents_in = unzip2(map(self.to_primal_tangent_pair, args))
    tangent_nzs = [type(t) is not Zero for t in tangents_in]
    if (all(type(t) is Zero for t in tangents_in) and
        primitive is not core.ref_p and
        not any(isinstance(typeof(x), AbstractRef) for x in primals_in)):
      return primitive.bind_with_trace(self.parent_trace, primals_in, params)
    fallback = partial(fallback_linearize_rule, primitive)
    lin = primitive_linearizations.get(primitive, fallback)
    with core.set_current_trace(self.parent_trace):
      primal_out, tangent_nzs_out, residuals, linearized = lin(
          tangent_nzs, *primals_in, **params)
    with (core.set_current_trace(self.tangent_trace),
          source_info_util.set_name_stack(self._name_stack_suffix())):
      tangent_out = linearized(residuals, *tangents_in)
    if primitive.multiple_results:
      return [maybe_linearize_tracer(self, x, nz, t)
              for x, nz, t in zip(primal_out, tangent_nzs_out, tangent_out)]
    else:
      return maybe_linearize_tracer(self, primal_out, tangent_nzs_out, tangent_out)

  def cur_qdd(self, x):
    p, _ = self.to_primal_tangent_pair(x)
    with core.set_current_trace(self.parent_trace):
      return core.cur_qdd(p)

  def process_custom_jvp_call(self, prim, fun: lu.WrappedFun,
                              f_jvp: lu.WrappedFun, tracers, *,
                              symbolic_zeros: bool):
    primals_in, tangents_in = unzip2(map(self.to_primal_tangent_pair, tracers))
    if all(type(t) is Zero for t in tangents_in):
      return prim.bind_with_trace(self.parent_trace, (fun, f_jvp, *primals_in),
                                  dict(symbolic_zeros=symbolic_zeros))

    @partial(lu.wrap_init, debug_info=f_jvp.debug_info)
    def _f_jvp(primals, tangents):
      outs = f_jvp.call_wrapped(*primals, *tangents)
      primals_out, tangents_out = split_list(outs, [len(outs) // 2])
      return primals_out, tangents_out

    with core.set_current_trace(self.parent_trace):
      instantiate_zeros = not symbolic_zeros
      nonzeros_in = [type(t) is not Zero for t in tangents_in]
      primals_out, tangent_nzs_out, residuals, linearized = linearize_from_jvp(
          _f_jvp, True, nonzeros_in, symbolic_zeros, instantiate_zeros,
          primals_in, {})

    with core.set_current_trace(self.tangent_trace):
      tangents_out = linearized(residuals, *tangents_in)
    tangents_out = map(replace_rule_output_symbolic_zeros, tangents_out)
    return [maybe_linearize_tracer(self, x, nz, t)
            for x, nz, t in zip(primals_out, tangent_nzs_out, tangents_out)]

  def process_custom_vjp_call(self, prim, fun, fwd,
                              bwd: lu.WrappedFun, tracers,
                              out_trees: Callable[[], tuple[PyTreeDef, PyTreeDef, list[int | None]]],
                              symbolic_zeros: bool):
    primals_in, tangents_in = unzip2(map(self.to_primal_tangent_pair, tracers))
    if all(type(t) is Zero for t in tangents_in):
      return prim.bind_with_trace(self.parent_trace,
                                  (fun, fwd, bwd, *primals_in),
                                  dict(out_trees=out_trees, symbolic_zeros=symbolic_zeros))
    fwd_in = [(p, type(t) is not Zero) for p, t in zip(primals_in, tangents_in)]
    fwd_in_flat = [x for pair in fwd_in for x in pair]   # flatten
    with core.set_current_trace(self.parent_trace):
      res_and_primals_out = fwd.call_wrapped(*fwd_in_flat)

    _, res_tree, input_fwds = out_trees()
    num_res_out = res_tree.num_leaves - sum(f is not None for f in input_fwds)
    res_out, primals_out = split_list(res_and_primals_out, [num_res_out])
    res_out_ = iter(res_out)
    res = [next(res_out_) if f is None else primals_in[f] for f in input_fwds]
    assert next(res_out_, None) is None
    avals_out = [core.get_aval(x).to_tangent_aval() for x in primals_out]

    in_zeros = [type(t) is Zero for t in tangents_in]
    nz_tangents_in = [t for z, t in zip(in_zeros, tangents_in) if not z]
    with core.set_current_trace(self.tangent_trace):
      tangents_out = custom_lin_p.bind(
          *res, *nz_tangents_in, num_res=res_tree.num_leaves, bwd=bwd,
          out_avals=avals_out, symbolic_zeros=symbolic_zeros, in_zeros=in_zeros)
    tangent_nzs_out = [type(t) is not Zero for t in tangents_out]
    return map(partial(maybe_linearize_tracer, self), primals_out, tangent_nzs_out, tangents_out)

  def process_call(self, call_primitive, f: lu.WrappedFun, tracers, params):
    assert call_primitive.multiple_results
    primals, tangents = unzip2(map(self.to_primal_tangent_pair, tracers))
    nzs_in = tuple(type(t) is not Zero for t in tangents)
    f_primal, linearize_outs_thunk = linearize_subtrace(
        f, self.tag, nzs_in, f.debug_info)
    if isinstance(call_primitive, core.MapPrimitive):
      out_axes_thunk = params['out_axes_thunk']
      @as_hashable_function(closure=out_axes_thunk)
      def new_out_axes_thunk():
        _, _, _, _, in_fwd, out_fwd = linearize_outs_thunk()
        num_res_out = sum(f1 is None and f2 is None for f1, f2 in zip(in_fwd, out_fwd))
        out_axes = out_axes_thunk()
        return (*(0 for _ in range(num_res_out)), *out_axes)
      primal_params = dict(params, out_axes_thunk=new_out_axes_thunk)
    else:
      primal_params = params

    all_primal_results = call_primitive.bind_with_trace(
        self.parent_trace, (f_primal, *primals), primal_params)
    residual_avals, nzs_out, lin_jaxpr, env, in_fwd, out_fwd = linearize_outs_thunk()
    num_res_out = sum(f1 is None and f2 is None for f1, f2 in zip(in_fwd, out_fwd))
    non_fwd_res = all_primal_results[:num_res_out]
    primals_out = all_primal_results[num_res_out:]
    residuals = subs_list2(in_fwd, out_fwd, primals, primals_out, non_fwd_res)

    if isinstance(call_primitive, core.MapPrimitive):
      in_axes = params['in_axes']
      out_axes = params['out_axes_thunk']()
      residual_avals = map(get_aval, residuals)
      residual_axes = [in_axes[f1] if f1 is not None else
                       out_axes[f2] if f2 is not None else
                       0 for f1, f2 in zip(in_fwd, out_fwd)]
      new_in_axes = (*residual_axes, *(None for _ in range(len(env))),
                     *(ax for ax, nz in zip(in_axes, nzs_in) if nz))
      new_out_axes = (*(ax for ax, nz in zip(out_axes, nzs_out) if nz),)
      # NOTE: This assumes that the output tangents being zero is a
      # deterministic function of which input tangents were zero.
      @as_hashable_function(closure=new_out_axes)
      def new_out_axes_thunk():
        return new_out_axes
      params = dict(params, in_axes=new_in_axes, out_axes_thunk=new_out_axes_thunk)

    update_params = call_linearize_param_updaters.get(call_primitive)
    num_new_args = len(residuals) + len(env)
    new_params = (update_params(params, num_new_args, nzs_in)
                  if update_params else params)
    num_residuals = len(residual_avals)

    # TODO(mattjj,dougalm): this tag is read by DynamicJaxprTrace.process_map to
    # avoid round-tripping the jaxpr and thus getting grad-of-pmap cache misses.
    # Remove the `if` branch when we replace the pmap implementation.
    if isinstance(call_primitive, core.MapPrimitive):
      @as_hashable_function(closure=(num_residuals, lin_jaxpr))
      def f_tangent(*args):
        consts = args[:num_residuals]
        nz_tangents = args[num_residuals:]
        return core.eval_jaxpr(lin_jaxpr, consts, *nz_tangents)
      f_tangent._pmap_tag = isinstance(call_primitive, core.MapPrimitive)
    else:
      f_tangent = _get_f_tangent(lin_jaxpr, num_residuals)

    nz_tangents_in = [t for (t, nz) in zip(tangents, nzs_in) if nz]
    nz_tangents_out = call_primitive.bind_with_trace(
        self.tangent_trace,
        (lu.wrap_init(f_tangent, debug_info=lin_jaxpr.debug_info),
         *residuals, *env, *nz_tangents_in), new_params)
    nz_tangents_out_iter = iter(nz_tangents_out)
    tangents_out = [next(nz_tangents_out_iter) if nz else Zero.from_primal_value(primal)
                    for nz, primal in zip(nzs_out, primals_out)]
    return map(partial(maybe_linearize_tracer, self), primals_out, nzs_out, tangents_out)

  # The only difference between process_map and process_call is that
  # the `in_axes` and `out_axes_thunk` params must be updated;
  # that's handled in process_call.
  process_map = process_call


@weakref_lru_cache
def _get_f_tangent(lin_jaxpr, num_residuals):
  def _f(*args):
    consts = args[:num_residuals]
    nz_tangents = args[num_residuals:]
    return core.eval_jaxpr(lin_jaxpr, consts, *nz_tangents)
  return _f


def maybe_linearize_tracer(trace, primal, is_nonzero, tangent):
  if is_nonzero:
    assert not type(tangent) is Zero
    return LinearizeTracer(trace, primal, tangent)
  else:
    assert type(tangent) is Zero
    return primal

def fallback_linearize_rule(_prim: core.Primitive,
                            _nonzeros: Sequence[bool], *primals, **params):
  jvp = primitive_jvps.get(_prim)
  if not jvp:
    msg = f"Differentiation rule for '{_prim}' not implemented"
    raise NotImplementedError(msg)
  debug_jvp = debug_info("linearize_prim_jvp", jvp, primals, params)
  return linearize_from_jvp(lu.wrap_init(jvp, debug_info=debug_jvp),
                            _prim.multiple_results, _nonzeros, False, False,
                            primals, params)

def linearize_from_jvp(jvp: lu.WrappedFun,
                       multiple_results: bool,
                       nonzeros: Sequence[bool],
                       user_facing_symbolic_zeros: bool, instantiate_input_zeros: bool,
                       primals, params):
  current_name_stack = source_info_util.current_name_stack()
  with core.take_current_trace() as parent_trace:
    trace = pe.JaxprTrace(parent_trace, current_name_stack, core.TraceTag())
    tangent_avals = [get_aval(p).to_tangent_aval() for p in primals]

    # map tangents with float0 dtype to symbolic zeros
    nonzeros = [nz and not (isinstance(a, core.ShapedArray) and a.dtype == float0)
                for a, nz in zip(tangent_avals, nonzeros)]

    def make_zero(aval):
      if instantiate_input_zeros:
        return zeros_like_aval(aval)
      elif user_facing_symbolic_zeros:
        return SymbolicZero(aval)
      else:
        return Zero(aval)

    if user_facing_symbolic_zeros:
      zero_type = SymbolicZero
    else:
      zero_type = Zero  # type: ignore[assignment]

    with core.set_current_trace(trace):
      tangent_args = [trace.new_arg(pe.PartialVal.unknown(a)) if nz else make_zero(a)
                      for a, nz in zip(tangent_avals, nonzeros)]
      out_primals, out_tangents = jvp.call_wrapped(
          tuple(primals), tuple(tangent_args), **params)

    if not multiple_results:
      out_primals = [out_primals]
      out_tangents = [out_tangents]

    out_primals = [trace.to_jaxpr_tracer(p).pval.get_known() for p in out_primals]
    if any(p is None for p in out_primals):
      raise ValueError(
          "Linearization failed to produce known values for all output primals. "
          "This is typically caused by attempting to differentiate a function "
          "uses an operation that does not support reverse-mode autodiff.")

    out_nzs = [type(t) is not zero_type and not trace.to_jaxpr_tracer(t).is_known()
               for t in out_tangents]
    out_tangent_avals = [get_aval(p).to_tangent_aval() for p in out_primals]
    out_nz_tracers = [trace.to_jaxpr_tracer(r)
                      for (r, nz) in zip(out_tangents, out_nzs) if nz]
    in_tracers = [t for t, nz in zip(tangent_args, nonzeros) if nz]
    jaxpr, out_consts, _ = pe.tracers_to_jaxpr(
        in_tracers, out_nz_tracers, trace.effect_handles,
        jvp.debug_info.with_unknown_names())
    jaxpr, used_consts, _ = pe.dce_jaxpr_consts(
        jaxpr, [True] * len(jaxpr.outvars),
        [False] * len(jaxpr.constvars) + [True] * len(jaxpr.invars))
    out_consts = [c for used, c in zip(used_consts, out_consts) if used]

    def linearized(residuals, *tangents):
      nz_tangents_in = [t for (t, nz) in zip(tangents, nonzeros) if nz]
      nz_tangents_out = core.eval_jaxpr(jaxpr, residuals, *nz_tangents_in)
      nz_tangents_out_iter = iter(nz_tangents_out)
      all_out_tangents = [next(nz_tangents_out_iter) if nz else Zero(aval)
                          for (aval, nz) in zip(out_tangent_avals, out_nzs)]
      if multiple_results:
        return all_out_tangents
      else:
        out_tangent, = all_out_tangents
        return out_tangent

  if multiple_results:
    return out_primals, out_nzs, out_consts, linearized
  else:
    out_primal, = out_primals
    out_nz, = out_nzs
    return out_primal, out_nz, out_consts, linearized

class LinearizeTracer(Tracer):
  __slots__ = ['primal', 'tangent']

  def __init__(self, trace, primal, tangent):
    if config.enable_checks.value:
      _primal_tangent_shapes_match(primal, tangent)
    self._trace = trace
    self.primal = primal
    self.tangent = tangent

  def _short_repr(self):
    pp = lambda x: x._short_repr() if isinstance(x, Tracer) else str(x)
    primal, tangent = pp(self.primal), typeof(self.tangent).str_short(True)
    return f"GradTracer({primal=!s}, typeof(tangent)={tangent!s})"

  @property
  def aval(self):
    return get_aval(self.primal)

  def full_lower(self):
    if type(self.tangent) is Zero:
      return core.full_lower(self.primal)
    else:
      return self

  def to_concrete_value(self):
    return core.to_concrete_value(self.primal)

  def get_referent(self):
    return core.get_referent(self.primal)

  def cur_qdd(self):
    return core.cur_qdd(self.primal)


# -------------------- Primitives --------------------

primitive_jvps : dict[core.Primitive, Callable] = {}
primitive_transposes: dict[core.Primitive, Callable] = {}
primitive_linearizations : dict[core.Primitive, Callable]  = {}

def deflinear(primitive, transpose_rule):
  primitive_jvps[primitive] = partial(linear_jvp, primitive)
  primitive_transposes[primitive] = partial(linear_transpose, transpose_rule)

def linear_jvp(primitive, primals, tangents, **params):
  val_out = primitive.bind(*primals, **params)
  if all(type(tangent) is Zero for tangent in tangents):
    if primitive.multiple_results:
      return val_out, map(Zero.from_primal_value, val_out)
    return val_out, Zero.from_primal_value(val_out)
  else:
    tangents = map(instantiate_zeros, tangents)
    return val_out, primitive.bind(*tangents, **params)

def linear_transpose(transpose_rule, cotangent, *args, **kwargs):
  if type(cotangent) is Zero:
    return [Zero(x.aval.to_tangent_aval()) if isinstance(x, UndefinedPrimal)
            else None for x in args]
  else:
    return transpose_rule(cotangent, **kwargs)


def deflinear2(primitive, transpose_rule):
  primitive_jvps[primitive] = partial(linear_jvp, primitive)
  primitive_transposes[primitive] = partial(linear_transpose2, transpose_rule)

def linear_transpose2(transpose_rule, cotangent, *args, **kwargs):
  if type(cotangent) is Zero:
    return [Zero(x.aval.to_tangent_aval()) if isinstance(x, UndefinedPrimal)
            else None for x in args]
  else:
    return transpose_rule(cotangent, *args, **kwargs)


def defjvp(primitive, *jvprules):
  assert isinstance(primitive, Primitive)
  assert not primitive.multiple_results
  primitive_jvps[primitive] = partial(standard_jvp, jvprules, primitive)


def standard_jvp(jvprules, primitive, primals, tangents, **params):
  val_out = primitive.bind(*primals, **params)
  tangents_out = [rule(t, *primals, **params) for rule, t in zip(jvprules, tangents)
                  if rule is not None and type(t) is not Zero]
  return val_out, functools.reduce(add_tangents, tangents_out, Zero.from_primal_value(val_out))

def defjvp2(primitive, *jvprules):
  assert isinstance(primitive, Primitive)
  assert not primitive.multiple_results
  primitive_jvps[primitive] = partial(standard_jvp2, jvprules, primitive)

def standard_jvp2(jvprules, primitive, primals, tangents, **params):
  val_out = primitive.bind(*primals, **params)
  tangents_out = (rule(t, val_out, *primals, **params) for rule, t in zip(jvprules, tangents)
                  if rule is not None and type(t) is not Zero)
  tangents_out = list(tangents_out)
  return val_out, functools.reduce(add_tangents, tangents_out, Zero.from_primal_value(val_out))

def add_tangents(x, y):
  if type(x) is Zero:
    return y
  elif type(y) is Zero:
    return x
  else:
    return add_jaxvals(x, y)

def defbilinear(prim, lhs_rule, rhs_rule):
  assert isinstance(prim, Primitive)
  lhs_jvp = lambda g, x, y, **kwargs: prim.bind(g, y, **kwargs)
  rhs_jvp = lambda g, x, y, **kwargs: prim.bind(x, g, **kwargs)
  defjvp(prim, lhs_jvp, rhs_jvp)
  primitive_transposes[prim] = partial(bilinear_transpose, lhs_rule, rhs_rule)

def bilinear_transpose(lhs_rule, rhs_rule, cotangent, x, y, **kwargs):
  assert is_undefined_primal(x) ^ is_undefined_primal(y)
  if is_undefined_primal(x):
    if type(cotangent) is Zero:
      return Zero(x.aval), None
    else:
      out = lhs_rule(cotangent, x, y, **kwargs)
      return out, None
  else:
    if type(cotangent) is Zero:
      return None, Zero(y.aval)
    else:
      out = rhs_rule(cotangent, x, y, **kwargs)
      return None, out

def defjvp_zero(primitive):
  assert isinstance(primitive, Primitive)
  primitive_jvps[primitive] = partial(zero_jvp, primitive)

def zero_jvp(primitive, primals, tangents, **params):
  r = primitive.bind(*primals, **params)
  return r, Zero.from_primal_value(r)

deflinear2(add_jaxvals_p, lambda t, *args: (t, t))


def instantiate_zeros(tangent):
  if type(tangent) is Zero:
    if hasattr(tangent.aval, 'sharding'):
      # TODO(dougalm, yashkatariya): Delete this context manager once we figure
      # out how to ensure jaxpr arguments always have the context mesh.
      with mesh_lib.use_abstract_mesh(tangent.aval.sharding.mesh):  # type: ignore
        return zeros_like_aval(tangent.aval)
    return zeros_like_aval(tangent.aval)
  return tangent

@lu.transformation_with_aux2
def traceable(f, store, in_tree, *primals_and_tangents):
  primals, tangents = tree_unflatten(in_tree, primals_and_tangents)
  tangents = [Zero.from_primal_value(p) if t is None else t
              for p, t in zip(primals, tangents)]
  primals_out, tangents_out = f(primals, tangents)
  tangents_out = [None if type(t) is Zero else t for t in tangents_out]
  out_flat, out_tree = tree_flatten((primals_out, tangents_out))
  store.store(out_tree)
  return out_flat


def call_transpose(primitive, cts, *args, call_jaxpr, **params):
  if call_jaxpr.constvars: raise NotImplementedError
  primals_ctrefs, specs = project_accums(args)
  flat_args, treedef = tree_flatten((primals_ctrefs, cts))
  cell = lambda: None

  @partial(lu.wrap_init, debug_info=call_jaxpr.debug_info.with_unknown_names())
  def transposed(*flat_args):
    primals_ctrefs, cts = tree_unflatten(treedef, flat_args)
    args = unproject_accums(specs, primals_ctrefs)
    backward_pass3(call_jaxpr, False, (), args, cts)
    cts_out = [x.freeze() if isinstance(x, ValAccum) else None for x in args]
    cts_out, cell.out_tree = tree_flatten(cts_out)  # type: ignore
    return cts_out

  update_params = call_transpose_param_updaters.get(primitive)
  if update_params:
    params = update_params(params, [isinstance(x, GradAccum) for x in args],
                           [type(x) is not Zero for x in cts])

  out_flat = primitive.bind(transposed, *flat_args, **params)
  for x, ct in zip(args, tree_unflatten(cell.out_tree, out_flat)):  # type: ignore
    if isinstance(x, ValAccum): x.accum(ct)
fancy_transposes[core.call_p] = partial(call_transpose, call_p)

def _closed_call_transpose(ct, *args, call_jaxpr, **params):
  jaxpr_, consts = call_jaxpr.jaxpr, call_jaxpr.consts
  jaxpr_ = pe.convert_constvars_jaxpr(jaxpr_)
  call_transpose(core.closed_call_p, ct, *consts, *args, call_jaxpr=jaxpr_,
                 **params)
fancy_transposes[core.closed_call_p] = _closed_call_transpose


@lu.transformation_with_aux2
def nonzero_outputs(f, store, *args, **kwargs):
  results = f(*args, **kwargs)
  store.store([not isinstance(r, (Zero, type(None))) for r in results])
  return results

# TODO(mattjj): delete this when the original pmap implementation is removed
def map_transpose(primitive: core.Primitive, params,
                  call_jaxpr: core.Jaxpr, args, ct, _):
  # TODO(mattjj): we should unmap any Zeros in ct according to out_axes, but
  # this code path is not long for this world...
  args = [x if type(x) is not UndefinedPrimal else
          UndefinedPrimal(core.mapped_aval(params['axis_size'], ax, x.aval))
          for x, ax in zip(args, params['in_axes'])]
  all_args, in_tree_def = tree_flatten(((), args, ct))  # empty consts
  # TODO(necula): use the right debug_info for the backwards pass
  fun = lu.hashable_partial(lu.wrap_init(
    backward_pass, debug_info=call_jaxpr.debug_info), call_jaxpr, False)
  fun, nz_arg_cts = nonzero_outputs(fun)
  fun, out_tree = flatten_fun_nokwargs(fun, in_tree_def)
  # Preserve axis for primal arguments, skip tangents (represented as undefined primals).
  in_axes, out_axes = params['in_axes'], params['out_axes']
  new_in_axes = (*[axis for axis, x in zip(in_axes, args)
                   if not is_undefined_primal(x)],
                 *[axis for axis, x in zip(out_axes, ct)
                   if type(x) is not Zero])
  if any(out_axis is None for out_axis in out_axes):
    raise NotImplementedError(
        "autodiff of pmap functions with out_axes=None is not supported. "
        "Consider using shard_map instead.")
  assert all(out_axis is not None for out_axis in out_axes), out_axes
  # NOTE: This assumes that the output cotangents being zero is a deterministic
  #       function of which input cotangents were zero.
  @as_hashable_function(closure=(in_axes, tuple(type(c) is Zero for c in ct)))
  def out_axes_thunk():
    return tuple(axis or 0 for axis, nz in zip(in_axes, nz_arg_cts()) if nz)
  new_params = dict(params, name=wrap_name('transpose', params['name']),
                    in_axes=new_in_axes, out_axes_thunk=out_axes_thunk)
  del new_params['out_axes']
  update_params = call_transpose_param_updaters.get(primitive)
  if update_params:
    new_params = update_params(new_params, map(is_undefined_primal, args),
                               [type(x) is not Zero for x in ct])

  try:
    out_flat = primitive.bind(fun, *all_args, **new_params)
  except api_util.InternalFloatingPointError as e:
    print("Invalid nan value encountered in the backward pass of a jax.jit "
          "function. Calling the de-optimized backward pass.")
    try:
      _ = backward_pass(call_jaxpr, False, (), args, ct)
    except (FloatingPointError, ZeroDivisionError) as e2:
      raise e2 from None
    else:
      # If control reaches this line, we got a NaN on the output of `compiled`
      # but not `fun.call_wrapped` on the same arguments. Let's tell the user.
      api_util._raise_no_nan_in_deoptimized(e)
  arg_cts = tree_unflatten(out_tree(), out_flat)

  # The freevars are being fanned out (not mapped). During transpose the
  # dual of fan-out is fan-in-sum. We apply it to the unmapped invars.
  assert len(in_axes) == len(arg_cts)
  def unmap_zero(zero, in_axis):
    return (zero if in_axis is None else
            Zero(core.unmapped_aval(params['axis_size'], in_axis, zero.aval)))
  arg_cts = (unmap_zero(arg_ct, in_axis) if type(arg_ct) is Zero else
             arg_ct if in_axis is not None else
             arg_ct.sum(0)
             for arg_ct, in_axis in zip(arg_cts, in_axes))
  return tuple(arg_cts)


def jvp_jaxpr(jaxpr: core.ClosedJaxpr, nonzeros: Sequence[bool],
              instantiate: bool | Sequence[bool]
              ) -> tuple[core.ClosedJaxpr, list[bool]]:
  if type(instantiate) is bool:
    instantiate = (instantiate,) * len(jaxpr.out_avals)
  return _jvp_jaxpr(jaxpr, tuple(nonzeros), tuple(instantiate))

@weakref_lru_cache
def _jvp_jaxpr(jaxpr: core.ClosedJaxpr,
               nonzeros: Sequence[bool], instantiate: Sequence[bool]):
  assert len(jaxpr.in_avals) == len(nonzeros)
  f = lu.wrap_init(core.jaxpr_as_fun(jaxpr),
                   debug_info=jaxpr.jaxpr.debug_info.with_unknown_names())
  f_jvp, out_nonzeros = f_jvp_traceable(
      jvp(f, instantiate=instantiate, transform_stack=False), nonzeros)
  tangent_avals = [aval.to_tangent_aval()
                   for aval, nz in zip(jaxpr.in_aval_qdds, nonzeros) if nz]
  avals_in = list(it.chain(jaxpr.in_aval_qdds, tangent_avals))
  jaxpr_out, avals_out, literals_out = pe.trace_to_jaxpr_dynamic(
      f_jvp, avals_in)
  return core.ClosedJaxpr(jaxpr_out, literals_out), out_nonzeros()

@lu.transformation_with_aux2
def f_jvp_traceable(f, store, nonzeros, *primals_and_nztangents):
  num_primals = len(nonzeros)
  primals = list(primals_and_nztangents[:num_primals])
  nonzero_tangents = iter(primals_and_nztangents[num_primals:])
  tangents = [next(nonzero_tangents) if nz else Zero.from_primal_value(p)
              for p, nz in zip(primals, nonzeros)]
  primals_out, tangents_out = f(primals, tangents)
  out_nonzeros = [type(t) is not Zero for t in tangents_out]
  nonzero_tangents_out = [t for t in tangents_out if type(t) is not Zero]
  store.store(out_nonzeros)
  return list(primals_out) + nonzero_tangents_out

def rearrange_binders(jaxpr: core.ClosedJaxpr, primals_in, tangents_in, primals_out, tangents_out):
  new_invars = _perm(primals_in, tangents_in, jaxpr.jaxpr.invars)
  new_outvars = _perm(primals_out, tangents_out, jaxpr.jaxpr.outvars)
  if jaxpr.jaxpr.debug_info.arg_names is None:
    new_arg_names = None
  else:
    new_arg_names = tuple(_perm(primals_in, tangents_in,
                                jaxpr.jaxpr.debug_info.arg_names))
  if jaxpr.jaxpr.debug_info.result_paths is None:
    new_result_paths = None
  else:
    new_result_paths = tuple(_perm(primals_out, tangents_out,
                                   jaxpr.jaxpr.debug_info.result_paths))
  new_debug_info = jaxpr.jaxpr.debug_info._replace(
      arg_names=new_arg_names, result_paths=new_result_paths)
  constvars = jaxpr.jaxpr.constvars
  new_effects = pe._renumber_effects(
      (*constvars, *new_invars), (*constvars, *jaxpr.jaxpr.invars),
      jaxpr.jaxpr.effects)
  new_jaxpr = core.Jaxpr(constvars, new_invars, new_outvars, jaxpr.jaxpr.eqns,
                         new_effects, new_debug_info)
  return core.ClosedJaxpr(new_jaxpr, jaxpr.consts)

def _perm(primal_counts: Sequence[int], tangent_counts: Sequence[int],
          lst: Sequence[Any]) -> Sequence[Any]:
  n = sum(primal_counts)
  primals, tangents = lst[:n], lst[n:]
  primal_groups = split_list(primals, primal_counts[:-1])
  tangent_groups = split_list(tangents, tangent_counts[:-1])
  return _interleave(primal_groups, tangent_groups)

def _interleave(xs, ys):
  assert len(xs) == len(ys)
  return [e for pair in zip(xs, ys) for l in pair for e in l]


custom_lin_p: core.Primitive = core.Primitive('custom_lin')
custom_lin_p.def_abstract_eval(lambda *_, out_avals, **__: out_avals)
custom_lin_p.multiple_results = True

def raise_custom_vjp_error_on_jvp(*_, **__):
  raise TypeError("can't apply forward-mode autodiff (jvp) to a custom_vjp "
                  "function.")
custom_lin_p.def_impl(raise_custom_vjp_error_on_jvp)

def _custom_lin_transpose(cts_out, *invals, num_res,
                          bwd: lu.WrappedFun, out_avals,
                          symbolic_zeros, in_zeros):
  res, _ = split_list(invals, [num_res])
  if symbolic_zeros:
    cts_out = map(replace_internal_symbolic_zeros, cts_out)
  else:
    cts_out = map(instantiate_zeros, cts_out)
  cts_in = bwd.call_wrapped(*res, *cts_out)
  cts_in = map(replace_rule_output_symbolic_zeros, cts_in)
  nz_cts_in, _ = partition_list(in_zeros, cts_in)
  return [None] * num_res + nz_cts_in
primitive_transposes[custom_lin_p] = _custom_lin_transpose

def _custom_lin_pp_rule(eqn: core.JaxprEqn, context: core.JaxprPpContext,
                        settings: core.JaxprPpSettings) -> core.pp.Doc:
  params = dict(eqn.params)
  params.pop("out_avals")
  params["bwd"] = params.pop("bwd").debug_info.func_name
  return core._pp_eqn(eqn.replace(params=params), context, settings)
core.pp_eqn_rules[custom_lin_p] = _custom_lin_pp_rule


class CustomJVPException(Exception):
  def __init__(self):
    # TODO(mattjj): track source provenance on AD tracers, improve error
    msg = ("Detected differentiation of a custom_jvp function with respect to "
           "a closed-over value. That isn't supported because the custom JVP "
           "rule only specifies how to differentiate the custom_jvp function "
           "with respect to explicit input parameters. Try passing the "
           "closed-over value into the custom_jvp function as an argument, and "
           "adapting the custom_jvp rule.")
    super().__init__(msg)

class CustomVJPException(Exception):
  def __init__(self):
    # TODO(mattjj): track source provenance on AD tracers, improve error
    msg = ("Detected differentiation of a custom_vjp function with respect to "
           "a closed-over value. That isn't supported because the custom VJP "
           "rule only specifies how to differentiate the custom_vjp function "
           "with respect to explicit input parameters. Try passing the "
           "closed-over value into the custom_vjp function as an argument, and "
           "adapting the custom_vjp fwd and bwd rules.")
    super().__init__(msg)

# TODO(mattjj): remove this vestigial dict
reducing_transposes: dict[core.Primitive, Callable] = {}<|MERGE_RESOLUTION|>--- conflicted
+++ resolved
@@ -303,143 +303,6 @@
     return out_primals_consts, out_tangents_pvals, jaxpr, consts, aux()
 
 
-<<<<<<< HEAD
-# NOTE: The FIXMEs below are caused by primal/tangent mixups (type
-# errors if you will)
-def backward_pass(jaxpr: core.Jaxpr, transform_stack,
-                  consts, primals_in, cotangents_in):
-  if all(type(ct) is Zero for ct in cotangents_in) and not jaxpr.effects:
-    return map(lambda v: Zero(v.aval), jaxpr.invars)
-
-  def write_cotangent(prim, v, ct):
-    # assert v not in primal_env
-    assert ct is not Zero, (prim, v.aval)  # check for an old harmless type error
-    if ct is None or type(v) is Literal:
-      return
-    if type(ct) is Zero:
-      # FIXME: This triggers a lot of failures!
-      # assert v.aval == ct.aval, (prim, v.aval, ct.aval)
-      return
-    ct_aval = typeof(ct)
-    ct_aval_expected = v.aval.to_cotangent_aval()  # type: ignore
-    if not core.typematch(ct_aval, ct_aval_expected, only_shape_shd_check=True):
-      raise ValueError(
-          f"Input primal JAX type to {prim.name} is {v.aval.str_short()}. Hence"
-          f" the expected cotangent type is {ct_aval_expected.str_short()} but"
-          f" got {ct_aval.str_short()}")
-    ct_env[v] = add_tangents(ct_env[v], ct) if v in ct_env else ct
-
-  def read_cotangent(v):
-    return ct_env.pop(v, Zero(v.aval.to_tangent_aval()))
-
-  def read_primal(v):
-    if type(v) is Literal:
-      return v.val
-    else:
-      a = v.aval
-      return primal_env.get(v, UndefinedPrimal(a))
-
-  def write_primal(v, val):
-    if not is_undefined_primal(val):
-      primal_env[v] = val
-
-  primal_env: dict[Any, Any] = {}
-  foreach(write_primal, jaxpr.constvars, consts)
-  foreach(write_primal, jaxpr.invars, primals_in)
-
-  # Start with a forward pass to evaluate any side-effect-free JaxprEqns that
-  # only operate on primals. This is required to support primitives with
-  # linearization rules that include computations on the residuals.
-  lin_eqns = []
-  dangling_refs = set()
-  for eqn in jaxpr.eqns:
-    if eqn.primitive is core.ref_p:
-      dangling_refs.add(eqn.outvars[0])
-    if eqn.primitive is core.freeze_p:
-      dangling_refs.remove(eqn.invars[0])  # type: ignore
-    # TODO (dfm): The effects check is probably stricter than necessary.
-    # Consider adding an allowlist of effects here.
-    if jaxpr.effects or any(
-        type(x) is not Literal and x not in primal_env for x in eqn.invars):
-      lin_eqns.append(eqn)
-      continue
-    subfuns, bind_params = eqn.primitive.get_bind_params(eqn.params)
-    name_stack = source_info_util.current_name_stack() + eqn.source_info.name_stack
-    with source_info_util.user_context(
-        eqn.source_info.traceback, name_stack=name_stack), eqn.ctx.manager:
-      ans = eqn.primitive.bind(*subfuns, *map(read_primal, eqn.invars), **bind_params)
-    if eqn.primitive.multiple_results:
-      foreach(write_primal, eqn.outvars, ans)
-    else:
-      write_primal(eqn.outvars[0], ans)
-
-  for v in dangling_refs:
-    write_primal(v, core.new_ref(zeros_like_aval(v.aval.inner_aval)))  # type: ignore
-
-  ct_env: dict[Any, Any] = {}
-  ctx = (source_info_util.transform_name_stack('transpose') if transform_stack
-         else contextlib.nullcontext())
-  with ctx:
-    foreach(partial(write_cotangent, 'outvars'), jaxpr.outvars, cotangents_in)
-    for eqn in lin_eqns[::-1]:
-      if eqn.primitive.ref_primitive:
-        if eqn.primitive is core.ref_p:
-          val_var, = eqn.invars
-          ref_var, = eqn.outvars
-          ref = read_primal(ref_var)
-          ct_out = core.freeze(ref)
-          write_cotangent(eqn.primitive, val_var, ct_out)
-        elif eqn.primitive is core.freeze_p:
-          val_var, = eqn.outvars
-          ref_var, = eqn.invars   # type: ignore
-          ct_in = instantiate_zeros(read_cotangent(val_var))
-          write_primal(ref_var, core.new_ref(ct_in))
-        continue
-
-      invals = map(read_primal, eqn.invars)
-      if eqn.primitive.multiple_results:
-        cts_in = map(read_cotangent, eqn.outvars)
-      else:
-        cts_in, = map(read_cotangent, eqn.outvars)
-      name_stack = source_info_util.current_name_stack() + eqn.source_info.name_stack
-      with source_info_util.user_context(
-          eqn.source_info.traceback, name_stack=name_stack), eqn.ctx.manager:
-        if eqn.primitive.call_primitive or eqn.primitive.map_primitive:
-          cts_in_avals = [v.aval for v in eqn.outvars]
-          params = dict(eqn.params)
-          call_jaxpr = params.pop('call_jaxpr')
-          cts_out = get_primitive_transpose(eqn.primitive)(
-              params, call_jaxpr, invals, cts_in, cts_in_avals)
-        else:
-          try:
-            cts_out = get_primitive_transpose(eqn.primitive)(
-                cts_in, *invals, **eqn.params)
-          except core.ShardingTypeError as e:
-            extra_msg = ("This is a potential JAX bug. Please file an issue at"
-                         " https://github.com/jax-ml/jax/issues")
-            if extra_msg in str(e):
-              raise
-            raise core.ShardingTypeError(f"{str(e)}\n{extra_msg}") from e
-          except (FloatingPointError, ZeroDivisionError) as e:
-            msg = "When differentiating the code at the top of the callstack:"
-            if msg not in e.args[0]:
-              e.args = e.args[0] + f'\n{msg}',
-            e.args = e.args[0] + f'\n{source_info_util.summarize(eqn.source_info)}',
-            raise e from None
-        cts_out = [Zero(v.aval) for v in eqn.invars] if cts_out is Zero else cts_out
-        # FIXME: Some invars correspond to primals!
-        foreach(partial(write_cotangent, eqn.primitive), eqn.invars, cts_out)
-
-  cotangents_out = map(read_cotangent, jaxpr.invars)
-  return cotangents_out
-
-def closed_backward_pass(jaxpr: core.ClosedJaxpr, transform_stack,
-                         primals_in, cotangents_in):
-  return backward_pass(jaxpr.jaxpr, transform_stack, jaxpr.consts,
-                       primals_in, cotangents_in)
-=======
->>>>>>> 6ea96b54
-
 class UndefinedPrimal:
   __slots__ = ['aval']
   def __init__(self, aval):
@@ -645,13 +508,18 @@
   else:
     return typeof(x)
 
-# TOOD(mattjj): this is for for backward (get it?) compatibility. Remove, maybe.
+# TODO(mattjj): this is for for backward (get it?) compatibility. Remove, maybe.
 def backward_pass(jaxpr, transform_stack: bool, consts, primals_in, cts_in):
   primals_in = [ValAccum(x.aval) if isinstance(x, UndefinedPrimal) else x
                 for x in primals_in]
   backward_pass3(jaxpr, transform_stack, consts, primals_in, cts_in)
   return [x.freeze() if isinstance(x, ValAccum) else None
           for x in primals_in]
+
+def closed_backward_pass(jaxpr: core.ClosedJaxpr, transform_stack,
+                         primals_in, cotangents_in):
+  return backward_pass(jaxpr.jaxpr, transform_stack, jaxpr.consts,
+                       primals_in, cotangents_in)
 
 
 @lu.transformation_with_aux2
@@ -1326,8 +1194,7 @@
   store.store(out_tree)
   return out_flat
 
-
-def call_transpose(primitive, cts, *args, call_jaxpr, **params):
+def call_transpose_fancy(primitive, cts, *args, call_jaxpr, **params):
   if call_jaxpr.constvars: raise NotImplementedError
   primals_ctrefs, specs = project_accums(args)
   flat_args, treedef = tree_flatten((primals_ctrefs, cts))
@@ -1350,13 +1217,13 @@
   out_flat = primitive.bind(transposed, *flat_args, **params)
   for x, ct in zip(args, tree_unflatten(cell.out_tree, out_flat)):  # type: ignore
     if isinstance(x, ValAccum): x.accum(ct)
-fancy_transposes[core.call_p] = partial(call_transpose, call_p)
+fancy_transposes[core.call_p] = partial(call_transpose_fancy, call_p)
 
 def _closed_call_transpose(ct, *args, call_jaxpr, **params):
   jaxpr_, consts = call_jaxpr.jaxpr, call_jaxpr.consts
   jaxpr_ = pe.convert_constvars_jaxpr(jaxpr_)
-  call_transpose(core.closed_call_p, ct, *consts, *args, call_jaxpr=jaxpr_,
-                 **params)
+  call_transpose_fancy(core.closed_call_p, ct, *consts, *args,
+                       call_jaxpr=jaxpr_, **params)
 fancy_transposes[core.closed_call_p] = _closed_call_transpose
 
 
@@ -1426,7 +1293,7 @@
     return (zero if in_axis is None else
             Zero(core.unmapped_aval(params['axis_size'], in_axis, zero.aval)))
   arg_cts = (unmap_zero(arg_ct, in_axis) if type(arg_ct) is Zero else
-             arg_ct if in_axis is not None else
+             arg_ct if in_axis is not None or arg_ct is None else
              arg_ct.sum(0)
              for arg_ct, in_axis in zip(arg_cts, in_axes))
   return tuple(arg_cts)
@@ -1558,4 +1425,22 @@
     super().__init__(msg)
 
 # TODO(mattjj): remove this vestigial dict
-reducing_transposes: dict[core.Primitive, Callable] = {}+reducing_transposes: dict[core.Primitive, Callable] = {}
+
+# TODO(mattjj): remove this old code, used by something downstream
+def call_transpose(primitive, params, call_jaxpr: core.Jaxpr, args, ct, _):
+  if isinstance(call_jaxpr, core.ClosedJaxpr):
+    call_jaxpr, consts = call_jaxpr.jaxpr, call_jaxpr.consts
+  else:
+    consts = ()
+  all_args, in_treedef = tree_flatten((consts, args, ct))
+  fun = lu.hashable_partial(
+      lu.wrap_init(backward_pass, debug_info=call_jaxpr.debug_info),
+      call_jaxpr, False)
+  fun, out_tree = flatten_fun_nokwargs(fun, in_treedef)
+  update_params = call_transpose_param_updaters.get(primitive)
+  if update_params:
+    params = update_params(params, map(is_undefined_primal, args),
+                           [type(x) is not Zero for x in ct])
+  out_flat = primitive.bind(fun, *all_args, **params)
+  return tree_unflatten(out_tree(), out_flat)